use tokio::fs;
use tokio::process::Command;
use tokio::sync::mpsc as tokio_mpsc;

use std::path::{Path, PathBuf};
use std::sync::mpsc::{self, Receiver};
use std::time::Duration;
use std::io::{self};
use std::env;

use serde::Deserialize;

use regex::Regex;

use yt_dlp::Youtube;
use yt_dlp::fetcher::deps::Libraries;

use anyhow::Result;

//use sysinfo::{Disks, System};

use crossterm::{
  event::{self, Event, KeyCode, KeyModifiers, KeyEventKind},
  execute,
  terminal::{disable_raw_mode, enable_raw_mode, EnterAlternateScreen, LeaveAlternateScreen},
};

use tui::{
  backend::CrosstermBackend,
  layout::{Constraint, Direction, Layout},
  style::{Color, Modifier, Style},
  text::{Span, Spans},
  widgets::{Block, Borders, Paragraph},
  Terminal,
};

//#[derive(Debug)]
//struct Disk {
//    name: String,
//    total: u64,
//    free: u64,
//    used: u64,
//    used_percent: f64,
//    address: String,
//}

#[derive(Deserialize, Debug)]
struct VideoMetadata {
    title: String,
    author_name: String,
}

//async fn get_disk_info() -> Result<Vec<Disk>, String> {
//    let mut sys = System::new_all();

//    sys.refresh_all();

//    let mut disks: Vec<Disk> = Vec::new();

<<<<<<< HEAD
/*
=======
>>>>>>> bc0cf83d
    for disk in Disks::new_with_refreshed_list().list() {
        if disk.is_removable() {
            let name = disk.name().to_string_lossy().into_owned();
            let mount_point = disk.mount_point().to_path_buf();
            let fs = disk.file_system().to_string_lossy().to_string();
            let address = format!("{}:{}", mount_point.to_string_lossy(), fs);
            disks.push(Disk {
                name,
                total: 0,
                free: 0,
                used: 0,
                address,
                used_percent: 0.0,
            });
        }
    }

    return if disks.is_empty() {
        Err("No se encontraron discos".to_string())
    } else {
        disks
    }
}
*/

async fn get_or_update_yt_dlp() -> Result<(), String>{
    let libraries_dir = PathBuf::from("libs");
    let output_dir = PathBuf::from("output");

    let youtube = libraries_dir.join("yt-dlp");
    let ffmpeg = libraries_dir.join("ffmpeg");

    let libraries = Libraries::new(youtube.clone(), ffmpeg.clone());
    let fetcher: Youtube;

    if !youtube.exists() || !ffmpeg.exists() {
        println!("Descargando binarios...");
        fetcher = Youtube::with_new_binaries(libraries_dir, &output_dir).await.unwrap();
    }else{
        println!("Binarios ya existentes");
        fetcher = Youtube::new(libraries, output_dir).unwrap();
    }

    fetcher.update_downloader().await.unwrap();
    Ok(())
}

fn sanitize_filename(name: &str) -> String {
    let invalid_chars = Regex::new(r#"[\x00-\x1F<>:"/\\|?*]+"#).unwrap();

    let cleaned = invalid_chars.replace_all(name, "_");

    let cleaned = cleaned.trim_matches(|c: char| c == ' ' || c == '.').to_string();

    let max_len = 32;
    if cleaned.len() > max_len {
        cleaned.chars().take(max_len).collect()
    } else {
        cleaned
    }
}

async fn get_metadata_video(url: &str, tx: &mpsc::Sender<String>) -> Result<VideoMetadata, Box<dyn std::error::Error>> {
    let _ = tx.send("Obteniendo metadata del video...".to_string());
    let full_url = format!(
        "https://www.youtube.com/oembed?url={}&format=json",
        url
    );
    let resp = reqwest::get(&full_url).await?;
    if !resp.status().is_success() {
        return Err(format!("HTTP error: {}", resp.status()).into());
    }
    let metadata = resp.json::<VideoMetadata>().await?;
    Ok(metadata)
}

async fn get_downloaded_file_name(output_path: &str) -> Result<Option<String>, String> {
    match fs::read_dir(output_path).await {
        Ok(mut dir_entries) => {
            while let Some(entry) = dir_entries.next_entry().await.unwrap() {
                let file_type = entry.file_type().await.unwrap();
                if file_type.is_file() {
                    if let Some(file_name) = entry.file_name().into_string().ok() {
                        return Ok(Some(file_name.to_string()));
                    }
                }
            }
            Err("No se encontraron archivos en el directorio de salida".into())
        },
        Err(e) => {
            Err(e.to_string())
        }
    }
}


async fn download_audio(
    url: &str,
    output_path: &str,
    audio_format: &str,
    audio_quality: &str,
    tx: &mpsc::Sender<String>,
) -> Result<PathBuf, String> {

    let current_dir = env::current_dir().unwrap();

    let root_path = current_dir.join("libs");

    let yt_dlp_path = root_path.join("yt-dlp.exe");

    let _ = tx.send(format!("binario a buscar: {:?}", yt_dlp_path));

    if !yt_dlp_path.exists() {
        return Err("El binario yt-dlp no se encuentra en la carpeta './libs'.".into());
    }

    let output_template = format!("{}/%(title)s.%(ext)s", output_path);

    let mut child = Command::new(yt_dlp_path)
        .arg("--extract-audio")
        .arg("--audio-format")
        .arg(audio_format)
        .arg("--audio-quality")
        .arg(audio_quality)
        .arg("-o")
        .arg(&output_template)
        .arg(url)
        .spawn().unwrap();

    let status = child.wait().await.unwrap();
    if !status.success() {
        return Err(format!(
            "Error: yt-dlp terminó con un código no exitoso {:?}",
            status.code()
        )
        .into());
    }

    let _ = tx.send(format!("Audio descargado correctamente en: {}", output_path));

    Ok(PathBuf::from(output_path))
}

async fn move_audio_file(
    src_dir: &Path,
    dest_dir: &Path,
    file_name: &str,
    metadata: &VideoMetadata,
    tx: &mpsc::Sender<String>,
) -> Result<(), String> {

    let mut dest_dir = dest_dir.to_path_buf();

    dest_dir.push(sanitize_filename(metadata.author_name.as_str()));
    
    if !dest_dir.exists() {
        let _ = tx.send(format!("La ruta {:?} no existe; créala o revisa el path", &dest_dir));
        match fs::create_dir_all(&dest_dir).await {
            Ok(_) => {
                let _ = tx.send(format!("Directorio creado exitosamente: {:?}", &dest_dir));
            },
            Err(e) => {
                return Err(format!("Error al crear el directorio de destino: {:?}", e));
            }
        }
    }

    let source_path = src_dir.join(file_name);

    let dest_path: PathBuf;

    if metadata.title.as_str().contains(metadata.author_name.as_str()) {
        dest_path = dest_dir
            .join(format!(
                "{}.{}",
                sanitize_filename(metadata.title.as_str()),
                file_name.split('.').last().unwrap_or("mp3")
            ));
    } else {
        dest_path = dest_dir
            .join(format!(
                "{}-{}.{}",
                sanitize_filename(metadata.author_name.as_str()),
                sanitize_filename(metadata.title.as_str()),
                file_name.split('.').last().unwrap_or("mp3")
            ));
    }

    if dest_path.exists() {
        let _ = tx.send(format!(
            "El archivo '{}' ya existe en el destino. Moviendo con un nuevo nombre...",
            file_name
        ));
        
        let mut counter = 1;
        let mut new_dest_path = dest_path.clone();
        while new_dest_path.exists() {
            if metadata.title.as_str().contains(metadata.author_name.as_str()) {
                let new_name = format!(
                    "{}_{}.{}",
                    sanitize_filename(metadata.title.as_str()),
                    counter,
                    file_name.split('.').last().unwrap_or("mp3")
                );
                new_dest_path = dest_dir.join(new_name);
                counter += 1;
            } else {
                let new_name = format!(
                    "{}-{}_{}.{}",
                    sanitize_filename(metadata.author_name.as_str()),
                    sanitize_filename(metadata.title.as_str()),
                    counter,
                    file_name.split('.').last().unwrap_or("mp3")
                );
                new_dest_path = dest_dir.join(new_name);
                counter += 1;
            }
        }
        fs::copy(&source_path, new_dest_path).await.unwrap();
        fs::remove_file(&source_path).await.unwrap();
    } else {
        fs::copy(&source_path, dest_path).await.unwrap();
        fs::remove_file(&source_path).await.unwrap();
    }

    let _ = tx.send(format!("Archivo movido a: {:?}", dest_dir));
    Ok(())
}

async fn download(url: &str, dest_dir: &str, tx: &mpsc::Sender<String>) -> Result<(), String> {
    let output_dir = "output";
    let audio_format = "mp3";
    let audio_quality = "0";

    if !Path::new(output_dir).exists() {
        if let Err(e) = fs::create_dir_all(output_dir).await {
            let _ = tx.send(format!("Error al crear el directorio de salida: {}", e));
            return Ok(());
        }
    }

    if !Path::new(dest_dir).exists() {
        if let Err(e) = fs::create_dir_all(dest_dir).await {
            let _ = tx.send(format!("Error al crear el directorio destino: {}", e));
            return Ok(());
        }
    }

    match download_audio(url, output_dir, audio_format, audio_quality, tx).await {
        Ok(download_path) => {
            let file_name = get_downloaded_file_name(output_dir).await?.unwrap();
            let _ = tx.send(format!("File name: {}", file_name));

            let metadata = get_metadata_video(url, tx).await.unwrap();
            let _ = tx.send(format!("Video metadata: {:?}", metadata));

            if let Err(e) = move_audio_file(&download_path, Path::new(dest_dir), &file_name, &metadata, tx).await {
                let _ = tx.send(format!("Error al mover el archivo: {}", e));
                return Err(e.to_string());
            }
            else {
                let _ = tx.send("Archivo movido exitosamente".to_string());
            }

            Ok(())
        }
        Err(e) => {
            let _ = tx.send(format!("Error en la descarga: {}", e));
            Err(e.to_string())
        }
    }
}

fn run_ui(download_tx: tokio_mpsc::Sender<String>, status_rx: Receiver<String>) -> io::Result<()> {
    // Setup terminal
    enable_raw_mode()?;
    let mut stdout = io::stdout();
    execute!(stdout, EnterAlternateScreen)?;
    let backend = CrosstermBackend::new(stdout);
    let mut terminal = Terminal::new(backend)?;

    let mut input = String::new();
    let mut messages: Vec<String> = Vec::new();
    let mut button_focused = false;

    loop {
        // Leer estados desde el worker sin bloquear (try_recv)
        while let Ok(st) = status_rx.try_recv() {
            messages.push(st);
            if messages.len() > 300 {
                messages.drain(0..(messages.len() - 300));
            }
        }

        // Dibujar UI
        terminal.draw(|f| {
            let size = f.size();

            let chunks = Layout::default()
                .direction(Direction::Vertical)
                .margin(1)
                .constraints(
                    [
                        Constraint::Min(3),
                        Constraint::Length(3),
                        Constraint::Length(3),
                    ]
                        .as_ref(),
                )
                .split(size);

            let text: Vec<Spans> = messages
                .iter()
                .rev()
                .map(|m| Spans::from(Span::raw(m.clone())))
                .collect();

            let messages_block = Paragraph::new(text)
                .style(
                    Style::default()
                    .bg(Color::Rgb(66, 74, 118))
                    .fg(Color::Rgb(167, 187, 236))
                )
                .block(
                    Block::default()
                    .borders(Borders::ALL)
                    .title("Mensajes (recientes)")
                );
            f.render_widget(messages_block, chunks[0]);

            let input_block = Paragraph::new(input.as_ref())
                .style(
                    Style::default()
                    .fg(Color::White)
                    .bg(Color::Rgb(143, 12, 0))
                )
                .block(
                    Block::default()
                    .borders(Borders::ALL)
                    .title("URL: https://www.youtube.com/watch?v=(ID del video)")
                );
            f.render_widget(input_block, chunks[1]);

            let button_style = if button_focused {
                Style::default()
                    .fg(Color::Black)
                    .bg(Color::Green)
                    .add_modifier(Modifier::BOLD)
            } else {
                Style::default()
                .bg(Color::Rgb(66, 74, 118))
                .fg(Color::Rgb(167, 187, 236))
            };

            let button = Paragraph::new("   [ Enviar ]: Enter   [ Salir ]: Ctrl+C / Esc   ")
                .style(button_style)
                .block(Block::default().borders(Borders::ALL));

            f.render_widget(button, chunks[2]);
        })?;

        // Eventos (poll)
        if event::poll(Duration::from_millis(100))? {
            if let Event::Key(key) = event::read()? {
                if key.kind != KeyEventKind::Press {
                    continue;
                }
                match key.code {
                    KeyCode::Esc => {
                        // Salir limpiamente
                        disable_raw_mode()?;
                        execute!(terminal.backend_mut(), LeaveAlternateScreen)?;
                        terminal.show_cursor()?;
                        return Ok(());
                    }
                    KeyCode::Char('c') if key.modifiers.contains(KeyModifiers::CONTROL) => {
                         // Salir limpiamente con Ctrl+C
                        disable_raw_mode()?;
                        execute!(terminal.backend_mut(), LeaveAlternateScreen)?;
                        terminal.show_cursor()?;
                        return Ok(());
                    }
                    KeyCode::Char(c) => {
                        input.push(c);
                    }
                    KeyCode::Backspace => {
                        input.pop();
                    }
                    KeyCode::Tab => {
                        button_focused = !button_focused;
                    }
                    KeyCode::Enter => {
                        let trimmed = input.trim();
                        if !trimmed.is_empty() {
                            // Enviar a worker usando blocking_send (estamos en hilo blocking)
                            match download_tx.blocking_send(trimmed.to_string()) {
                                Ok(()) => messages.push(format!("Queued: {}", trimmed)),
                                Err(e) => messages.push(format!("Error encolar URL: {}", e)),
                            }
                            input.clear();
                        }
                    }
                    _ => {}
                }
            }
        }
    }
}

#[tokio::main]
async fn main() -> Result<()> {
    get_or_update_yt_dlp().await.unwrap();

    let (download_tx, mut download_rx) = tokio_mpsc::channel::<String>(32);

    let (status_tx, status_rx) = mpsc::channel::<String>();

    //let usb_path = r"F:\".to_string();

    let mut output_path = String::new();
    
    println!("Ingrese la ruta de salida:");
    std::io::stdin().read_line(&mut output_path)?;
    let output_path = output_path.trim().to_string();

    let worker_handle = tokio::spawn({
        let status_tx = status_tx.clone();
        let usb_path = output_path.clone();
        async move {
            while let Some(url) = download_rx.recv().await {
                let _ = status_tx.send(format!("Descargando: {}", url));

                match download(&url, &usb_path, &status_tx).await {
                    Ok(()) => {
                        let _ = status_tx.send(format!("Done: {}", url));
                    }
                    Err(e) => {
                        let _ = status_tx.send(format!("Error: {} -> {}", url, e));
                    }
                }
            }
            let _ = status_tx.send("Worker: channel closed, exiting worker.".to_string());
        }
    });

    let _ui_result = tokio::task::spawn_blocking(move || run_ui(download_tx, status_rx)).await??;

    let _ = worker_handle.await;

    Ok(())
}<|MERGE_RESOLUTION|>--- conflicted
+++ resolved
@@ -56,11 +56,7 @@
 //    sys.refresh_all();
 
 //    let mut disks: Vec<Disk> = Vec::new();
-
-<<<<<<< HEAD
 /*
-=======
->>>>>>> bc0cf83d
     for disk in Disks::new_with_refreshed_list().list() {
         if disk.is_removable() {
             let name = disk.name().to_string_lossy().into_owned();
